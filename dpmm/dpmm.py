--- conflicted
+++ resolved
@@ -123,11 +123,7 @@
                 index = np.nonzero(self.label == i)[0]
                 data = self._D[index]  # a PseudoMarginalData instance
                 # calculate weights for selecting a representative sample
-<<<<<<< HEAD
-                ps = self.prior.like1(self.manip(data.data), *ph) / data.interim_prior
-=======
                 ps = self.prior.like1(self.manip(data.data), ph) / data.interim_prior
->>>>>>> ec9e8884
                 ps /= np.sum(ps, axis=1)[:, np.newaxis]
                 for j, p in enumerate(ps):
                     self.D[index[j]] = data.data[j, pick_discrete(p)]
