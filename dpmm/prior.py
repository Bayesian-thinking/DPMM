--- conflicted
+++ resolved
@@ -426,55 +426,4 @@
 
     def evidence(self, D):
         """Fully marginalized likelihood Pr(D)"""
-<<<<<<< HEAD
-        raise NotImplementedError
-
-
-class InvWish(Prior):
-    """Under construction."""
-    def __init__(self, nu, Psi, mu):
-        self.nu = int(nu)
-        self.Psi = Psi
-        self.mu = mu
-        self.p = len(self.mu)
-        super(InvWish, self).__init__()
-
-    def _S(self, D):
-        """Scatter matrix.  D is [NOBS, NDIM].  Returns [NDIM, NDIM] array."""
-        # Eq (244)
-        Dbar = np.mean(D, axis=0)
-        return vTmv(D-Dbar)
-
-    def sample(self, size=1):
-        Sig = random_invwish(dof=self.nu, invS=self.Psi, size=size)
-
-    def like1(self, x, Sig):
-        norm = np.sqrt((2*np.pi)**self.p * np.linalg.det(Sig))
-        return np.exp(-0.5*vTmv(x-self.mu, np.linalg.inv(Sig)).flat[0]) / norm
-
-    def __call__(self, Sig):
-        nu, p = self.nu, self.p
-        detPsi = np.linalg.det(self.Psi)
-        invPsi = np.linalg.inv(self.Psi)
-        detSig = np.linalg.det(Sig)
-        invSig = np.linalg.inv(Sig)
-        return (detPsi**(nu/2.0) / (2.**(nu*p/2.0) * gammad(p, nu/2.0))*detSig**(-(nu+p+1.0)/2.0) *
-                np.exp(-0.5*np.trace(np.dot(self.Psi, invSig))))
-
-    def _post_params(self, D):
-        shape = D.shape
-        if len(shape) == 2:
-            n, d = shape
-            Dbar = np.mean(D, axis=0)
-        elif len(shape) == 1:
-            n, d = 1, shape[0]
-            Dbar = np.mean(D)
-        nu_n = self.nu + n
-        Psi_n = self.Psi + vTmv((D-self.mu))
-        return nu_n, Psi_n, self.mu
-
-    def pred(self, x):
-        return multivariate_t_density(self.nu-self.p+1, self.mu, self.Psi/(self.nu-self.p+1), x)
-=======
-        raise NotImplementedError
->>>>>>> 087d5ab4
+        raise NotImplementedError