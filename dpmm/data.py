--- conflicted
+++ resolved
@@ -48,41 +48,5 @@
     def unmanip(self, D):
         return D
 
-<<<<<<< HEAD
-    def update(self, D, phi, c):
-        pass
-=======
     def update(self, D, phi, c, prior):
-        pass
-
-
-class Linear1DShear(object):
-    def __init__(self, g):
-        self.g = g
-
-    def init(self, D):
-        self.g = np.mean(D)
-
-    def __call__(self, D):
-        """Return the manipulated data, i.e., the current estimate for the unsheared ellipticity."""
-        return D - self.g
-
-    def unmanip(self, D):
-        return D + self.g
-
-    def update(self, D, phi, label, prior):
-        """Update the estimate of the shear g.
-        D here is the *unmanipulated* data.
-        Assume that phi represents variance of a Gaussian distribution (can we make this more
-        generic?)
-        """
-        Lam = 0.0
-        eta = 0.0
-        for i, ph in enumerate(phi):
-            index = np.nonzero(label == i)
-            Lam += len(index[0])/ph
-            eta += np.sum(D[index]/ph)
-        var = 1./Lam
-        mu = eta*var
-        self.g = np.random.normal(loc=mu, scale=np.sqrt(var))
->>>>>>> 569d3349
+        pass