--- conflicted
+++ resolved
@@ -3,10 +3,5 @@
 
 #  DPMM first
 from .dpmm import DPMM
-<<<<<<< HEAD
 from .prior import NormInvWish, GaussianMeanKnownVariance, NormInvChi2, NormInvGamma, InvGamma
-from .prior import InvWish
-from .gmm import GaussND, GMM
-=======
-from .prior import NormInvWish, GaussianMeanKnownVariance, NormInvChi2, NormInvGamma, InvGamma
->>>>>>> 4387d6d6
+from .gmm import GaussND, GMM